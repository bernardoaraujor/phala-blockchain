--- conflicted
+++ resolved
@@ -98,12 +98,7 @@
 	type Event = Event;
 	type Randomness = TestRandomness;
 	type TEECurrency = Balances;
-<<<<<<< HEAD
 	type UnixTime = Timestamp;
-=======
-	type UnixTime = pallet_timestamp::Module<Test>;
-	type ModuleWeightInfo = ();
->>>>>>> 686a59eb
 	type Treasury = ();
 	type ModuleWeightInfo = ();
 	type OnRoundEnd = ();
